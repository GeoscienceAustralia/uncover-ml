"""
Handles parsing of the configuration file.
"""
from typing import Optional, List
import logging
import tempfile
import sys
from os import path
from os import makedirs
import os
import glob
import csv
import re

import yaml

from uncoverml import transforms

_logger = logging.getLogger(__name__)

"""
The strings associated with each imputation option.
"""
_imputers = {'mean': transforms.MeanImputer,
             'gaus': transforms.GaussImputer,
             'nn': transforms.NearestNeighboursImputer}

"""
These transforms operate on each image before concatenation.
"""
_image_transforms = {'onehot': transforms.OneHotTransform,
                     'randomhot': transforms.RandomHotTransform}

"""
Post-concatenation transforms: operate on whole data vector.
"""
_global_transforms = {'centre': transforms.CentreTransform,
                      'standardise': transforms.StandardiseTransform,
                      'log': transforms.LogTransform,
                      'sqrt': transforms.SqrtTransform,
                      'whiten': transforms.WhitenTransform}

    

def _parse_transform_set(transform_dict: dict, imputer_string: str, n_images: int=None) -> tuple:
    """
    Parse a dictionary read from yaml into a TransformSet object.

    Parameters
    ----------
    transform_dict
        The dictionary as read from the yaml config file containing
        config key-value pairs.
    imputer_string
        The name of the imputer.
    n_images
        The number of images being read in. Required because we need to
        create a new image transform for each image.
        
    Returns
    -------
    image_transforms
        A list of image Transform objects.
    imputer
        An Imputer object.
    global_transforms
        A list of global Transform objects.
    """
    image_transforms = []
    global_transforms = []
    if imputer_string is not None and imputer_string in _imputers:
        imputer = _imputers[imputer_string]()
    else:
        imputer = None
    if transform_dict is not None:
        for t in transform_dict:
            if type(t) is str:
                t = {t: {}}
            key, params = list(t.items())[0]
            if key in _image_transforms:
                image_transforms.append([_image_transforms[key](**params) 
                                        for k in range(n_images)])
            elif key in _global_transforms:
                global_transforms.append(_global_transforms[key](**params))
    return image_transforms, imputer, global_transforms


class FeatureSetConfig(object):
    """
    Config class representing a 'feature set' in the config file.

    Parameters
    ----------
    config_dict
        The section of the yaml file for a feature set.

    Attributes
    ----------
    name : str
        Name of the feature set.
    type : str
        Data type of the feature set ('categorical' or 'ordinal').
    files : list of str
        Absolute paths to .tif files of the feature set.
    transform_set : :class:`~uncoverml.transforms.transformset.ImageTransformSet`
        Transforms specified for the feautre set.
    """
    def __init__(self, config_dict: dict):
        d = config_dict
        if d['type'] not in ('ordinal', 'categorical'):
            _logger.warning("Feature set type must be ordinal or categorical. "
                            "Unknwon option: '%s'. Type has been set to 'ordinal'.",
                            d['type'])
            self.type = 'ordinal'
        else:
            self.type = d['type']
        is_categorical = d['type'] == 'categorical'

        # get list of all the files
<<<<<<< HEAD
        if 'files' in d:
            self.tabular = False
            files = []
            for source in d['files']:
                key = next(iter(source.keys()))
                if key == 'path':
                    files.append(path.abspath(source[key]))
                elif key == 'directory':
                    glob_string = path.join(path.abspath(source[key]), "*.tif")
                    f_list = glob.glob(glob_string)
                    files.extend(f_list)
                elif key == 'list':
                    csvfile = path.abspath(source[key])
                    with open(csvfile, 'r') as f:
                        reader = csv.reader(f)
                        tifs = list(reader)
                        tifs = [f[0].strip() for f in tifs
                                if (len(f) > 0 and f[0].strip() and
                                    f[0].strip()[0] != '#')]
                    for f in tifs:
                        files.append(path.abspath(f))

            self.files = sorted(files, key=str.lower)
            n_feat = len(self.files)
            _logger.debug("Loaded feature set with files: {self.files}")
        elif 'shapefile' in d:
            self.tabular = True
            self.fields = sorted(d['shapefile']['fields'], key=str.lower)
            n_feat = len(self.fields)
            self.file = d['shapefile']['file']
            self.ndv = d['shapefile'].get('ndv', None)
            _logger.debug(f"Loaded feature set with fields: {self.fields}")
=======
        files = []
        for source in d['files']:
            key = next(iter(source.keys()))
            if key == 'path':
                files.append(path.abspath(source[key]))
            elif key == 'directory':
                glob_string = path.join(path.abspath(source[key]), "*.tif")
                f_list = glob.glob(glob_string)
                if not f_list:
                    _logger.warning(f"No feature files were found in directory "
                                    f"'{source[key]}'.")
                files.extend(f_list)
            elif key == 'list':
                csvfile = path.abspath(source[key])
                with open(csvfile, 'r') as f:
                    reader = csv.reader(f)
                    tifs = list(reader)
                    tifs = [f[0].strip() for f in tifs
                            if (len(f) > 0 and f[0].strip() and
                                f[0].strip()[0] != '#')]
                for f in tifs:             
                    files.append(path.abspath(f))

        fnf_err = False
        for f in files:
            if not path.exists(f):
                _logger.warning(f"Feature file '{f}' does not exist.")
                fnf_err = True
        if fnf_err or not files:
            raise FileNotFoundError("One or more of the provided feature files "
                                    "does not exist. Check that the paths under "
                                    "'files' in the 'features' block of the config "
                                    "are correct.")
        
        self.files = sorted(files, key=str.lower)
        n_files = len(self.files)
>>>>>>> 4ab01eb2

        trans_i, im, trans_g = _parse_transform_set(d['transforms'],
                                                    d['imputation'],
                                                    n_feat)
        
        self.transform_set = transforms.ImageTransformSet(trans_i, im, trans_g, is_categorical)
                                                          

class Config(object):
    """
    Class representing the global configuration of the uncoverml
    scripts.

    This class is *mostly* read-only, but it does also contain the
    Transform objects which have state. In some execution paths, 
    config flags are switched off then back on (e.g. in cross
    validation).

    Along with the YAML file, the init also takes some flags. These
    are set by the top-level CLI scripts and are used to determine
    what parameters to load and what can be ignored.

    All attributes following `output_dir` (located at the bottom of
    init) are undocumented but should be self-explanatory. They are
    full paths to output for different features.

    .. todo::

        Factor out stateful Transform objects.

    Parameters
    ----------
    yaml_file : str
        The path to the yaml config file.
    clustering : bool
        True if clustering.
    learning : bool
        True if learning.
    resampling : bool
        True if resampling.
    predicting : bool
        True if predicting.


    Attributes
    ----------
    name : str
        Name oo the config file.
    algorithm : str
        Name of the model to train. See :ref:`models-page` for available
        models.
    algorithm_args : dict(str, any)
        A dictionary of arguments to pass to selected model. See
        :ref:`models-page` for available arguments to model. Key is 
        the argument name exactly as it appears in model __init__ (this
        dict gets passed as kwargs).
    cubist : bool
        True if cubist algorithm is being used.
    multicubist : bool
        True if multicubist algorithm is being used.
    multirandomforest : bool
        True if multirandomforest algorithm is being used.
    krige : bool
        True if kriging is being used.
    bootstrap : bool
        True if a bootstrapped algorithm is being used.
    clustering : bool
        True if clustering is being performed.
    n_classes : int
        Number of classes to cluster into. Required if clustering.
    oversample_factor : float
        Controls how many candidates are found for cluster 
        initialisation when running kmeans clustering. See
        :func:`~uncoverml.cluster.weighted_starting_candidates`.
        Required when clustering.
    cluster_analysis : bool, optional
        True if analysis should be performed post-clustering. Optional,
        default is False.
    class_file : str or bytes, optional
        Define classes for clustering feature data. Path to shapefile
        that defines class at positions.
    semi_supervised : bool
        True if semi_supervised clustering is being performed (i.e.
        class_file has been provided).
    target_search : bool
        True if `target_search` feature is being used.
    target_search_threshold : float
        Target search threshold, float between 0 and 1. The likelihood
        a training point must surpass to be included in found points.
    target_search_extents : tuple(float, float, float, float)
        A bounding box defining the image area to search for additional
        targets.
    tse_are_pixel_coordinates : bool
        If True, `target_search_extents` are treated as pixel 
        coordinates instead of CRS coordinates.
    extents : tuple(float, float, float, float), optional
        A bounding box defining the area to learn and predict on. Data
        outside these extents gets cropped.
        Optional, if not provided whole image area is used.
    extents_are_pixel_coordinates : bool
        If True, `extents` are treated as pixel coordinates instead of
        CRS coordinates.
    pk_covarates : str or bytes
        Path to where to save pickled covariates, or a pre-existing
        covariate pickle file if loading pickled covariates.
    pk_targets : str or bytes
        Path to where to save pickled targets, or a pre-existing
        target pickle file if loading pickled targets.
    pk_load : bool
        True if both `pk_covariates` and `pk_targets` are provided
        and these paths exist (it's assumed they contain the correct
        pickled data).
    feature_sets : :class:`~uncoverml.config.FeatureSetConfig`
        The provided features as `FeatureSetConfig` objects. These
        contain paths to the feature files and *importantly* the 
        Transform objects which contain statistics used to transform
        the covariates. These Transform objects and contained statistics
        must be maintained across workflow steps (aka CLI commands).
    patchsize : int
        Half-width of the patches that feature data will be chunked
        into. Height/width of each patch is equal to patchsize * 2 + 1.

        .. todo::
            
            Not implemented, defaults to 1.

    target_file : str or bytes
        Path to a shapefile defining the targets to be trained on.
    target_property : str
        Name of the field in the `target_file` to be used as 
        training property.
    target_weight_property : str, optional
        Name of the field in the `target_file` to be used as target
        weights.
    fields_to_write_to_csv : list(str), optional
        List of field names in the `target_file` to be included in
        output table.
    shiftmap_targets : str or bytes, optional
        Path to a shapefile containing targets to generate shiftmap 
        from. This is optional, by default shiftmap will generate
        dummy targets by randomly sampling the target shapefile.
    spatial_resampling_args : dict
        Kwargs for spatial resampling. See :ref:`resampling-section`
        for more details.
    value_resampling_args : dict
        Kwargs for value resampling. See :ref:`resampling-section` for
        more details.
    final_transform : :class:`~uncoverml.transforms.TransformSet`
        Transforms to apply to whole image set after other preprocessing
        has been performed.
    oos_percentage : float, optional
        Float between 0 and 1. The percentage of targets to withhold
        from training to be used in out-of-sample validation.
    oos_shapefile : str or bytes, optional
        Shapefile containing targets to be used in out-of-sample
        validation.
    oos_property : str
        Name of the property in `oos_shapefile` to be used in 
        validation. Only required if an OOS shapefile is provided.
    out_of_sample_validation : bool
        True if out of sample validation is to be performed.
    rank_features : bool, optional
        True if 'feature_ranking' is True in 'validation' block
        of the config. Turns on feature ranking. Default is False.
    permutation_importance : bool
        True if 'permutation_importance' is True in 'validation'
        block of the config. Turns on permutation importance.  
        Default is False.
    parallel_validate : bool, optional
        True if 'parallel' is present in 'k-fold' block of
        config. Turns on parallel k-fold cross validation. Default
        is False.
    cross_validate : bool, optional
        True if 'k-fold' block is present in 'validation' block of 
        config. Turns on k-fold cross validation.
    folds : int
        The number of folds to split dataset into for cross validation.
        Required if :attr:`~cross_validate` is True.
    crossval_seed : int
        Seed for random sorting of folds for cross validation. Required
        if :attr:`~cross_validate` is True.
    optimisation : dict
        Dictionary of optimisation arguments. 
        See :ref:`optimisation-section` for details.
    geotiff_options : dict, optional
        Optional creation options passed to the geotiff output driver.
        See https://gdal.org/drivers/raster/gtiff.html#creation-options
        for a list of creation options.
    quantiles : float
        Prediction quantile/interval for predicted values.
    outbands : int
        The outbands to write in the prediction output file. Used as
        the 'stop' for a slice taken from list of prediction tags,
        i.e. [0: outbands]. If the resulting slice is greater than
        the number of tags available, then all tags will be selected.
        If no value is provied, then all tags will be selected.

        .. todo::

            Having this as a slice is questionable. Should be 
            simplified.

    thumbnails : int, optional
        Subsampling factor for thumbnails of output images. Default
        is 10.
    bootstrap_predictions : int, optional
        Only applies if a bootstrapped algorithm is being used. This is
        the number of predictions to perform, by default will predict 
        on all sub-models. E.g. if you had a BS algorithm containing
        100 sub-models, you could limit a test prediction to 20 using
        this parameter to speed things up.
    mask : str, optional
        Path to a geotiff file for masking the output prediction 
        map. Only values that have been masked will be predicted.
    retain : int
        Value in the above mask that indicates cell should be retained
        and predicted. Must be provided if a mask is provided.
    lon_lat : dict, optional
        Dictionary containing paths to longitude and latitude grids
        used in kriging.
    output_dir : str
        Path to directory where prediciton map and other outputs
        will be written.
    """
    def __init__(self, yaml_file, clustering=False, learning=False, resampling=False,
                 predicting=False):

        def _grp(d, k, msg=None):
            """
            Get required parameter.
            """
            try:
                return d[k]
            except KeyError:
                if msg is None:
                    msg = f"Required parameter {k} not present in config."
                _logger.exception(msg)
                raise

        Config._configure_pyyaml()
        with open(yaml_file, 'r') as f:
            try:
                s = yaml.load(f, Loader=Config.yaml_loader)
            except UnicodeDecodeError:
                if yaml_file.endswith('.model'):
                    _logger.error("You're attempting to run uncoverml but have provided the "
                                  "'.model' file instead of the '.yaml' config file. The predict "
                                  "now requires the configuration file and not the model. Please "
                                  "try rerunning the command with the configuration file.")
                else:
                    _logger.error("Couldn't parse the yaml file. Ensure you've provided the correct "
                                  "file as config file and that the YAML is valid.")
        self.name = path.basename(yaml_file).rsplit(".", 1)[0]

        if clustering:
            # CLUSTERING BLOCK
            cb = _grp(s, 'clustering', "'clustering' block must be provided when clustering.")
            self.clustering = True
            self.algorithm = cb.get('algorithm', 'kmeans')
            self.n_classes = _grp(cb, 'n_classes', "'n_classes' must be provided when clustering.")
            self.oversample_factor = _grp(cb, 'oversample_factor',
                                          "'oversample_factor' must be provided when clustering.")
            self.cluster_analysis = cb.get('cluster_analysis', False)
            self.class_file = cb.get('file')
            if self.class_file:
                self.class_property = _grp(cb, 'property', "'property' must be provided when "
                                           "providing a file for semisupervised clustering.")
            self.semi_supervised = self.class_file is not None
        elif learning:
            # LEARNING BLOCK
            learn_block = _grp(s, 'learning')
            self.clustering = False
            self.cluster_analysis = False
            self.target_search = learn_block.get('target_search', False)
            self.targetsearch_threshold = learn_block.get('target_search_threshold', 0.8)
            tsexb = learn_block.get('target_search_extents')
            self.targetsearch_extents, self.tse_are_pixel_coordinates = Config.parse_extents(tsexb)
            self.algorithm = _grp(learn_block, 'algorithm',
                                  "'algorithm' must be provided as part of 'learning' block.")
            self.algorithm_args = learn_block.get('arguments', {})
        else:
            self.bootstrap = False
            self.algorithm = None
            self.clustering = False
            self.cluster_analysis = False
            self.target_search = False

        self.set_algo_flags()

        
        # EXTENTS
        exb = s.get('extents')
        self.extents, self.extents_are_pixel_coordinates = Config.parse_extents(exb)

        _logger.debug("loaded crop box %s", self.extents)

        # PICKLING BLOCK
        pk_block = s.get('pickling')
        if pk_block:
            self.pk_covariates = pk_block.get('covariates')
            self.pk_targets = pk_block.get('targets')

            # Load from pickle files if covariates and targets exist.
            self.pk_load = self.pk_covariates and os.path.exists(self.pk_covariates) \
                           and self.pk_targets and os.path.exists(self.pk_targets)
            
            if self.cubist or self.multicubist:
                self.pk_featurevec = pk_block.get('featurevec')
                # If running multicubist, we also need featurevec to load from pickle files.
                self.pk_load = self.pk_load \
                               and self.pk_featurevec and os.path.exists(self.pk_featurevec)
        else:
            self.pk_load = False
            self.pk_covariates = None
            self.pk_targets = None
            self.pk_featurevec = None

        # FEATURES BLOCK
        # Todo: fix get_image_spec so features are optional if using pickled data.
        # if not self.pk_load:
        if not resampling:
            _logger.warning("'features' are required even when loading from pickled data - this " 
                            "is a work around for getting image specifications. Needs to be fixed.")
            features = _grp(s, 'features', "'features' block must be provided when not loading "
                            "from pickled data.")
            print("loading features")
            self.feature_sets = [FeatureSetConfig(f) for f in features]
            # Mixing tabular and image features not currently supported
            if any(f.tabular for f in self.feature_sets):
                self.tabular_prediction = True
                if not all(f.tabular for f in self.feature_sets):
                    raise ValueError(
                        "Mixing tabular and image features not currently supported. Ensure "
                        "features are only sourced from 'files' or 'table' but not both.")
            else:
                self.tabular_prediction = False

        # Not yet implemented.
        if 'patchsize' in s:
            _logger.info("Patchsize currently fixed at 0 -- ignoring")
        self.patchsize = 0
        
        # TARGET BLOCK
        if not predicting and not clustering:
            tb = _grp(s, 'targets', "'targets' block must be provided when not loading from "
                      "pickled data.")
            self.target_file = _grp(tb, 'file', "'file' needs to be provided when specifying "
                                    "targets.")
            if not path.exists(self.target_file):
                raise FileNotFoundError("Target shapefile provided in config does not exist. Check "
                                        "that the 'file' property of the 'targets' block is correct.")
            self.target_property = _grp(tb, 'property', "'property needs to be provided when "
                                        "specifying targets.")
            self.target_drop_values = tb.get('drop', None)
            self.target_weight_property = tb.get('weight_property')
            self.fields_to_write_to_csv = tb.get('write_to_csv')
            self.shiftmap_targets = tb.get('shiftmap')
            rb = tb.get('resample')
            if rb:
                self.spatial_resampling_args = rb.get('spatial')
                self.value_resampling_args = rb.get('value')
                if not (self.spatial_resampling_args or self.value_resampling_args):
                    raise ValueError("At least one of 'spatial' or 'value' resampling parameters "
                                     "must be provided when resampling.")

        # FINAL TRANSFORM BLOCK
        ftb = s.get('final_transform')
        if ftb is not None:
            _, im, trans_g = _parse_transform_set(ftb.get('transforms'), ftb.get('imputation'))
            self.final_transform = transforms.TransformSet(im, trans_g)
        else:
            self.final_transform = None
                
        # VALIDATION BLOCK
        vb = s.get('validation')
        if vb:
            oos = vb.get('out_of_sample')
            if oos:
                self.oos_percentage = oos.get('percentage', None)
                self.oos_shapefile = oos.get('shapefile', None)
                self.oos_property = oos.get('property', None)
            self.out_of_sample_validation = oos is not None
            self.rank_features = vb.get('feature_rank', False)
            if self.pk_load and self.rank_features:
                _logger.warning("Feature ranking cannot be performed when loading covariates and "
                                "targets from pickled data.")
                self.rank_features = False
            self.permutation_importance = vb.get('permutation_importance', False)
            kfb = vb.get('k-fold')
            if kfb:
                self.folds = _grp(kfb, 'folds', "'folds' (number of folds) must be specified "
                                  "if k-fold cross validation and/or feature ranking is being used.")
                self.crossval_seed = _grp(kfb, 'random_seed', "'random_seed' must be specified "
                                          "if k-fold cross validation and/or feature ranking is "
                                          "being used.")
                self.parallel_validate = kfb.get('parallel', False)
            elif self.rank_features:
                # Feature ranking requires crossval params. Provide defaults if not available.
                self.folds = 5
                self.crossval_seed = 1
                self.parallel_validate = False
            self.cross_validate = kfb is not None
        else:
            self.rank_features = False
            self.permutation_importance = False
            self.parallel_validate = False
            self.out_of_sample_validation = False
            self.cross_validate = False

        # OPTIMISATION BLOCK
        # Note: optimisation options get parsed in scripts/gridsearch.py
        self.optimisation = s.get('optimisation')

        # PREDICT BLOCK
        if predicting:
            pb = _grp(s, 'prediction', "'prediction' block must be provided.")
            self.geotif_options = pb.get('geotif', {})
            self.quantiles = _grp(pb, 'quantiles', "'quantiles' must be provided as part of "
                                  "prediction block.")
            self.outbands = _grp(pb, 'outbands', "'outbands' must be provided as part of prediction "
                                 "block.")
            self.thumbnails = pb.get('thumbnails', 10)
            self.bootstrap_predictions = pb.get('bootstrap')
            mb = s.get('mask')
            if mb:
                self.mask = mb.get('file') 
                if not os.path.exists(self.mask):
                    raise FileNotFoundError("Mask file provided in config does not exist. Check that "
                                            "the 'file' property of the 'mask' block is correct.")
                self.retain = _grp(mb, 'retain', "'retain' must be provided if providing a "
                                   "prediction mask.")
            else:
                self.mask = None
            
            if self.krige:
                # Todo: don't know if lon/lat is compulsory or not for kriging
                self.lon_lat = s.get('lon_lat')
            else:
                self.lon_lat = None


        # OUTPUT BLOCK
        def _outpath(filename):
            return os.path.join(self.output_dir, self.name + f'{filename}')

        ob = _grp(s, 'output', "'output' block is required.")
        self.output_dir = _grp(ob, 'directory', "'directory' for output is required.")
        self.model_file = ob.get('model', _outpath('.model'))

        if ob.get('plot_feature_ranks', False):
            self.plot_feature_ranks = _outpath('_featureranks.png')
            self.plot_feature_rank_curves = _outpath('_featurerank_curves.png')
        else:
            self.plot_feature_ranks = None
            self.plot_feature_rank = None

        if ob.get('plot_intersection', False):
            self.plot_intersection = _outpath('_intersected.png')
        else:
            self.plot_intersection = None

        if ob.get('plot_real_vs_pred', False):
            self.plot_real_vs_pred = _outpath('_real_vs_pred.png')
            self.plot_residual = _outpath('_residual.png')
        else:
            self.plot_real_vs_pred = None
            self.plot_residual = None

        if ob.get('plot_correlation', False):
            self.plot_correlation = _outpath('_correlation.png')
        else:
            self.plot_correlation = None

        if ob.get('plot_target_scaling', False):
            self.plot_target_scaling = _outpath('_target_scaling.png')
        else:
            self.plot_target_scaling = None
        
        self.raw_covariates = _outpath('_rawcovariates.csv')
        self.raw_covariates_mask = _outpath('_rawcovariates_mask.csv')

        self.feature_ranks_file = _outpath('_featureranks.json')

        self.crossval_scores_file = _outpath('_crossval_scores.json')
        self.crossval_results_file = _outpath('_crossval_results.csv')
        self.crossval_results_plot = _outpath('_crossval_results.png')
        self.oos_scores_file = _outpath('_oos_scores.json')
        self.oos_results_file = _outpath('_oos_results.csv')
        self.oos_targets_file = _outpath('_oos_targets.shp')

        self.dropped_targets_file = _outpath('_dropped_targets.txt')
        self.transformed_targets_file = _outpath('_transformed_targets.csv')

        self.metadata_file = _outpath('_metadata.txt')

        self.optimisation_results_file = _outpath('_optimisation.csv')

        self.prediction_file = _outpath('_{}.tif')
        self.prediction_shapefile = _outpath('_prediction')
        self.prediction_prjfile = _outpath('_prediction.prj')

        self.shiftmap_file = _outpath('_shiftmap_{}.tif')
        self.shiftmap_points = _outpath('_shiftmap_generated_points.csv')

        self.targetsearch_generated_points = _outpath('_targetsearch_generated_points.csv')
        self.targetsearch_likelihood = _outpath('_targetsearch_likelihood.csv')
        self.targetsearch_result_data = _outpath('_targetsearch_result.pk') 

        self.resampled_shapefile_dir = os.path.join(self.output_dir, '{}_resampled')
        
        paths = [self.output_dir, os.path.split(self.model_file)[0]]
        for p in paths:
            if p:
                makedirs(p, exist_ok=True)

        self._tmpdir = None

    @staticmethod
    def parse_extents(exb):
        """
        Validates extents parameters.
        """
        if exb is not None:
            extents = exb.get('xmin'), exb.get('ymin'), exb.get('xmax'), exb.get('ymax')
            if all(x is None for x in extents): 
                _logger.warning("'extents' block was specified but no coordinates or pixel values "
                                "were given. Cropping will not be performed.")

            if (extents[0] and extents[1])  is not None and extents[0] > extents[2]:
                raise ValueError(f"Error in provided crop coordinates: xmin ({extents[0]}) must be less "
                                 f"than xmax ({extents[2]}).")
            elif (extents[2] and extents[3]) is not None and extents[1] > extents[3]:
                raise ValueError(f"Error in provided crop coordinates: ymin ({extents[1]}) must be less "
                                 f"than ymax ({extents[3]}).")
            extents_are_pixel_coordinates = exb.get('pixel_coordinates', False)
            return extents, extents_are_pixel_coordinates
        else:
            return None, None


    @property
    def tmpdir(self):
        """
        Convenience method for creating tmpdir needed by some UncoverML
        functionality.
        """
        if self._tmpdir is None:
            self._tmpdir = tempfile.mkdtemp()
        return self._tmpdir

    def set_algo_flags(self):
        """
        Convenience method for setting boolean flags based on the
        algorithm being used.
        """
        # Set flags based on algorithm being used - these control
        # some special behaviours in the code.
        self.cubist = self.algorithm == 'cubist'
        self.multicubist = self.algorithm == 'multicubist'
        self.multirandomforest = self.algorithm == 'multirandomforest'
        self.krige = self.algorithm == 'krige'
        if self.algorithm is not None:
            self.bootstrap = self.algorithm.startswith('bootstrap')

    yaml_loader = yaml.SafeLoader
    """The PyYaml loader to use."""

    @staticmethod
    def _configure_pyyaml():
        # Configure PyYaml to implicitly resolve environment variables of form '$ENV_VAR'.
        env_var_pattern = re.compile(r'\$([A-Z_]*)')
        yaml.add_implicit_resolver('!envvar', env_var_pattern, Loader=Config.yaml_loader)

        def _env_var_constructor(loader, node):
            """
            PyYaml constructor for resolving env vars.
            """
            value = loader.construct_scalar(node)
            env_vars = env_var_pattern.findall(value)
            for ev in env_vars:
                try:
                    ev_val = os.environ[ev]
                    if not ev_val:
                        raise ValueError   
                except (KeyError, ValueError):
                    _logger.exception("Couldn't parse environment var '%s' as it hasn't been set. "
                                      "Set the variable or remove it from the config file.", ev)
                    sys.exit(1)
                value = re.sub(env_var_pattern, ev_val, value, count=1)
            return value

        yaml.add_constructor('!envvar', _env_var_constructor, Loader=Config.yaml_loader)

    
class ConfigException(Exception):
    pass<|MERGE_RESOLUTION|>--- conflicted
+++ resolved
@@ -117,7 +117,6 @@
         is_categorical = d['type'] == 'categorical'
 
         # get list of all the files
-<<<<<<< HEAD
         if 'files' in d:
             self.tabular = False
             files = []
@@ -150,44 +149,6 @@
             self.file = d['shapefile']['file']
             self.ndv = d['shapefile'].get('ndv', None)
             _logger.debug(f"Loaded feature set with fields: {self.fields}")
-=======
-        files = []
-        for source in d['files']:
-            key = next(iter(source.keys()))
-            if key == 'path':
-                files.append(path.abspath(source[key]))
-            elif key == 'directory':
-                glob_string = path.join(path.abspath(source[key]), "*.tif")
-                f_list = glob.glob(glob_string)
-                if not f_list:
-                    _logger.warning(f"No feature files were found in directory "
-                                    f"'{source[key]}'.")
-                files.extend(f_list)
-            elif key == 'list':
-                csvfile = path.abspath(source[key])
-                with open(csvfile, 'r') as f:
-                    reader = csv.reader(f)
-                    tifs = list(reader)
-                    tifs = [f[0].strip() for f in tifs
-                            if (len(f) > 0 and f[0].strip() and
-                                f[0].strip()[0] != '#')]
-                for f in tifs:             
-                    files.append(path.abspath(f))
-
-        fnf_err = False
-        for f in files:
-            if not path.exists(f):
-                _logger.warning(f"Feature file '{f}' does not exist.")
-                fnf_err = True
-        if fnf_err or not files:
-            raise FileNotFoundError("One or more of the provided feature files "
-                                    "does not exist. Check that the paths under "
-                                    "'files' in the 'features' block of the config "
-                                    "are correct.")
-        
-        self.files = sorted(files, key=str.lower)
-        n_files = len(self.files)
->>>>>>> 4ab01eb2
 
         trans_i, im, trans_g = _parse_transform_set(d['transforms'],
                                                     d['imputation'],
