--- conflicted
+++ resolved
@@ -13,7 +13,7 @@
 from functools import partial
 
 import uncoverml.defaults as df
-from uncoverml import geoio, parallel, feature
+from uncoverml import geoio, parallel
 from uncoverml.models import apply_masked
 
 log = logging.getLogger(__name__)
@@ -57,7 +57,7 @@
            help="Also output quantile intervals for the probabilistic models.")
 @cl.argument('model', type=cl.Path(exists=True))
 @cl.argument('files', type=cl.Path(exists=True), nargs=-1)
-def main(model, files, outputdir, ipyprofile, predictname, quiet, quantiles):
+def main(model, files, outputdir, ipyprofile, predictname, quantiles, quiet):
     """
     Predict the target values for query data from a machine learning
     algorithm.
@@ -100,26 +100,6 @@
     cluster.execute("x = geoio.load_and_cat(filenames)")
 
     # Prediction
-<<<<<<< HEAD
-    f = partial(predict, model=model)
+    f = partial(predict, model=model, interval=quantiles)
     parallel.apply_and_write(cluster, f, "x", predictname, outputdir,
-                             eff_shape, eff_bbox)
-
-    # Expected entropy reduction
-    if entropred:
-        if not isinstance(model, probmodels):
-            log.fatal("Cannot calculate expected entropy reduction for"
-                      " non-probabilistic models!")
-            sys.exit(-1)
-
-        f = partial(entropy_reduct, model=model)
-        parallel.apply_and_write(cluster, f, "x", predictname, outputdir,
-                                 eff_shape, eff_bbox)
-=======
-    f = partial(predict, model=model, interval=quantiles)
-
-    cluster.push({"f": f, "featurename": predictname, "outputdir": outputdir,
-                  "shape": eff_shape, "bbox": eff_bbox})
-    cluster.execute("parallel.write_data(data_dict, f, featurename,"
-                    "outputdir, shape, bbox)")
->>>>>>> d02a0d6d
+                             eff_shape, eff_bbox)