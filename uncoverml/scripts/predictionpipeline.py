--- conflicted
+++ resolved
@@ -15,7 +15,6 @@
 from uncoverml import image
 from uncoverml import geoio
 from uncoverml import pipeline
-from uncoverml import mpiops
 
 # Logging
 log = logging.getLogger(__name__)
@@ -50,20 +49,10 @@
                               axis=1)
         x_out, compose_settings = pipeline.compose_features(x,
                                                             compose_settings)
-<<<<<<< HEAD
-        log.info("x shape going to pred: {}".format(x_out.shape))
-
-=======
->>>>>>> 3178fbb0
         alg = config.algorithm
         log.info("Predicting targets for {}.".format(alg))
 
         y_star = pipeline.predict(x_out, model, interval=config.quantiles)
-<<<<<<< HEAD
-        log.info("y shape coming out of pred: {}".format(y_star.shape))
-
-=======
->>>>>>> 3178fbb0
         image_out.write(y_star, subchunk)
 
 
@@ -78,7 +67,6 @@
     compose_settings = state_dict["compose_settings"]
     model = state_dict["model"]
 
-    # nchannels = pipeline.predict_channels(model, config.quantiles)
     nchannels = len(model.get_predict_tags())
     print("pipeline says we'll get {} channels".format(nchannels))
 
