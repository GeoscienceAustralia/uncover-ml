--- conflicted
+++ resolved
@@ -221,13 +221,6 @@
  
     return ls.geoio.create_shared_training_data(targets_all, x_all), oos_data
 
-<<<<<<< HEAD
-def _total_gb():
-    my_usage = resource.getrusage(resource.RUSAGE_SELF).ru_maxrss / (1024**2)
-    total_usage = ls.mpiops.comm.allreduce(my_usage)
-    return total_usage
-=======
->>>>>>> 4ab01eb2
 
 def _clean_temp_cropfiles(config):
     shutil.rmtree(config.tmpdir)   
